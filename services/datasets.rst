######################################
Common Dataset Organization and Policy
######################################

This document covers the specific :ref:`format <format>` and :ref:`policies <policy>` governing the shared datasets in ``/datasets``, project GPFS space available on the login node ``lsst-dev01`` and on all of the compute nodes of the :doc:`Verification Cluster </services/verification>`.

.. _format:

Format
======

All data added to ``/datasets`` must adhere to the following format (caps are tokens):
``/datasets/<camera>/[REPO|RERUN|PREPROCESSED|SIM|RAW|CALIB] | /datasets/REFCATS`` where

- REPO = repo
  (:lmod:`butler` root)
- RERUN = REPO/rerun/PUBLIC | REPO/rerun/PRIVATE
  (processed results)
- PUBLIC = <ticket>/PRIVATE | <tag>/PRIVATE (ex. 'HSC-RC'; RFC needed for new tags)
- PRIVATE = private/<user> | ""
  (:ref:`see details below <CaveatForPrivate>`)
- PREPROCESSED = preprocessed/<label>/ | preprocessed/<label>/<date>/
  (ex. 'dr9')
- SIM = <ticket>_<date>/ | <user>/<ticket>/
- RAW = raw/<survey-name>/
  (where actual files live)
- CALIB = calib/default/ | calib/label/
  (ex. master20161025)
- REFCATS = refcats/<type>/<label>
  (ex. astrometry_net_data/sdss-dr8, htm/gaia_DR1_v1)

Some data resides within ``/datasets`` which does not adhere to this format; they are provided for general consumption though not as verification data.
The following are currently exempted:

- ``/datasets/all-sky``
- ``/datasets/public_html``

Immutability/Sharing
--------------------

NCSA is working on a simple procedure for making the data both shared and safe.
The process is TBD (reiterating on the design to emphasize simplicity).
Essentially, it consists of applying default DAC permission sets and GPFS immutability.
Until the self-service commands are available, it is sufficient to ask Greg Daues to lock down or unlock a repo.
Illustration:

Steps to add to datasets
^^^^^^^^^^^^^^^^^^^^^^^^

#. (you) RFC if necessary per :ref:`policy <policy>`
#. (you) Ask for write access to a new rerun|new camera|ref cat| directory
#. Directory created, write permissions given
#. (you) Populate and organize data (as per policy), ask to have it locked down
#. Sharing and immutability applied

Steps to modify/remove from datasets
^^^^^^^^^^^^^^^^^^^^^^^^^^^^^^^^^^^^

#. (you) RFC if necessary per :ref:`policy <policy>`
#. (you) Ask for write access to existing rerun|new camera|ref cat| directory
#. Write permissions given, immutability removed
#. (you) Reorganize, ask to have it locked down
#. Sharing and immutability reapplied (to parent directory, as applicable)

.. _policy:

Policy
======

Formatting exists to make data sets easier to consume for the DM project at large.
Policy exists to enforce the format and serves to inform whenever policy must change.
The following policies serve to both enforce and inform:

- **/datasets Format Changes**

  Future needs will certainly require format changes.
  We must go through the RFC process to change the format.

- **/datasets additions/changes/deletions**

  - Additions / modifications / deletions of any non-private data requires an RFC (strictly for input for naming convention, organization, etc)
  - Additions / modifications /deletions of private data can be performed without a RFC

The RFC allows a gate to confirm that things are compliant and necessary. The RFC should include:

- Description and reason for addition/change/deletion
- Target top-level-directory for location of addition/change/deletion
- Organization of data
- Other necessary domain knowledge as identified by project members relating to the contents of the data

**All local non-private data governed by this RFC must reside within /datasets proper; symbolic links to local non-private data residing on alternate file systems are prohibited.**
This does not prohibit the use of remote URI's, when supported through the butler, that point to external public repos although this does require the RFC process for addition/deletion of the URI-repo.
This is due to operational concerns including immutability, sharing permissions, developer change of positions / jobs, etc.

Responsibilities on ingest or maintenance
-----------------------------------------

- Ticket creator is responsible for butler-ization of dataset (or delegation of responsibility).
- Responsibility for maintaining usable datasets is a DM-wide effort.

<<<<<<< HEAD
Regardless of the reason for the RFC (implementation or maintenance), as part of implementing the RFC, any relevant information from the RFC should be transfered to a human readable file located in the root level of the dataset called ``README.txt``. There is no limit to how much information can be put in ``README.txt``, however at the minimum, it should contain:
=======
Regardless of the reason for the RFC (implementation or maintenance), as part of implementing the RFC, any relevant information from the RFC should be transferred to a ``README.txt`` file at the root level of the dataset. There is no limit to how much information can be put in ``README.txt``, however at the minimum, it should contain:
>>>>>>> a4d3588f

- A description of the instrument and observatory that produced the data
- The intended purpose of the dataset
- At least a high level summary of the selection criteria for the dataset
- The primary point of contact for questions about the dataset. Name is sufficient, but email would be appreciated.
- If preprocessed, a description of the preprocessed data products available
- If a subset is preprocessed, a description of how the subset was created (and why)

For butler repository datasets, the root level is the directory just above the butler repository: e.g. ``/datasets/hsc/README.txt``. For reference catalogs, there should be one ``README.txt`` for all reference catalogs of a particular type: e.g. ``/datasets/refcats/htm/README.txt``. Each reference catalog should have an entry in that file with the above information.


.. _CaveatForPrivate:

Caveats / Implementation Details for PRIVATE
--------------------------------------------

- ``private/`` is created with the sticky bit to allow user managed contents
- ``private/`` only contains symbolic links pointing out of datasets or contains sub directories containing symbolic links (for organization)
- No data resides in ``private/`` or subdirectories
- No access or recovery is offered from ``private/`` other than that provided by the target file system
- It is a user responsibility to make the private rerun repo shared, or not, and allow, or disallow, sub rerun directories from other users
- Data retention in ``private/`` is not guaranteed (points to scratch, points to home and user leaves, user erroneously deletes repo, etc)
- Data in ``private/`` is not immutable
- ``private/`` entries do not require Jira tickets for creation/deletion/modification

In other words, if:

- you need to do some private work that you don't want to disappear, symlink into ``~/``.
- you need to so some private work that does not fit into your home quota (to be 1TB), symlink to ``/scratch/`` (180 days purge).
- you need something to be maintained/shared/immutable/managed, create a ticket and move to PUBLIC.
- you place actual data in ``private/``, you will be asked to move/delete/clean it in some way.

Examples on Running Tasks with the Common Dataset
^^^^^^^^^^^^^^^^^^^^^^^^^^^^^^^^^^^^^^^^^^^^^^^^^

For each cameara, there is one single URI as the main :lmod:`butler` repo root (``/datasets/<camera>/repo``).

Currently our task framework tools support putting outputs in a new repo by specifying a path (``--output``) or specifying a symbolic name for outputs to go to a common place (``--rerun``).

To use ``--rerun`` for private runs, you can create a link without a ticket:
``/datasets/hsc/repo/rerun/private/jalt/first_attempt -> /scratch/jalt/rerun_output_location``
and then you can run tasks:

.. prompt:: bash

   processXXX.py /datasets/hsc/repo/ --rerun private/jalt/first_attempt ...<|MERGE_RESOLUTION|>--- conflicted
+++ resolved
@@ -98,11 +98,7 @@
 - Ticket creator is responsible for butler-ization of dataset (or delegation of responsibility).
 - Responsibility for maintaining usable datasets is a DM-wide effort.
 
-<<<<<<< HEAD
-Regardless of the reason for the RFC (implementation or maintenance), as part of implementing the RFC, any relevant information from the RFC should be transfered to a human readable file located in the root level of the dataset called ``README.txt``. There is no limit to how much information can be put in ``README.txt``, however at the minimum, it should contain:
-=======
 Regardless of the reason for the RFC (implementation or maintenance), as part of implementing the RFC, any relevant information from the RFC should be transferred to a ``README.txt`` file at the root level of the dataset. There is no limit to how much information can be put in ``README.txt``, however at the minimum, it should contain:
->>>>>>> a4d3588f
 
 - A description of the instrument and observatory that produced the data
 - The intended purpose of the dataset
